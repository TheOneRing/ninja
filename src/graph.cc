--- conflicted
+++ resolved
@@ -354,7 +354,6 @@
   return true;
 }
 
-<<<<<<< HEAD
 #ifdef _WIN32
 bool Edge::LoadDepDb(State* state, string* err) {
   METRIC_RECORD("depdb load");
@@ -405,15 +404,10 @@
 }
 #endif
 
-void Edge::Dump() {
-  printf("[ ");
-  for (vector<Node*>::iterator i = inputs_.begin(); i != inputs_.end(); ++i) {
-=======
 void Edge::Dump(const char* prefix) const {
   printf("%s[ ", prefix);
   for (vector<Node*>::const_iterator i = inputs_.begin();
        i != inputs_.end() && *i != NULL; ++i) {
->>>>>>> 8a37bfff
     printf("%s ", (*i)->path().c_str());
   }
   printf("--%s-> ", rule_->name().c_str());
