--- conflicted
+++ resolved
@@ -165,11 +165,7 @@
   // dirty.
   if (!rule_->generator() && build_log &&
       (entry || (entry = build_log->LookupByOutput(output->path())))) {
-<<<<<<< HEAD
-    if (MurmurHash64A(command.data(), command.size()) != entry->command_hash) {
-=======
     if (BuildLog::LogEntry::HashCommand(command) != entry->command_hash) {
->>>>>>> de275b18
       EXPLAIN("command line changed for %s", output->path().c_str());
       return true;
     }
