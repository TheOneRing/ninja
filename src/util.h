--- conflicted
+++ resolved
@@ -76,15 +76,13 @@
 /// Removes all Ansi escape codes (http://www.termsys.demon.co.uk/vtansi.htm).
 string StripAnsiEscapeCodes(const string& in);
 
-<<<<<<< HEAD
 #ifdef _WIN32
 TimeStamp FiletimeToTimestamp(const FILETIME& filetime);
 #endif
-=======
+
 /// @return the load average of the machine. A negative value is returned
 /// on error.
 double GetLoadAverage();
->>>>>>> 4d1674f3
 
 #ifdef _MSC_VER
 #define snprintf _snprintf
