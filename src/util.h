// Copyright 2011 Google Inc. All Rights Reserved.
//
// Licensed under the Apache License, Version 2.0 (the "License");
// you may not use this file except in compliance with the License.
// You may obtain a copy of the License at
//
//     http://www.apache.org/licenses/LICENSE-2.0
//
// Unless required by applicable law or agreed to in writing, software
// distributed under the License is distributed on an "AS IS" BASIS,
// WITHOUT WARRANTIES OR CONDITIONS OF ANY KIND, either express or implied.
// See the License for the specific language governing permissions and
// limitations under the License.

#ifndef NINJA_UTIL_H_
#define NINJA_UTIL_H_
#pragma once

#ifdef _WIN32
#include "win32port.h"
#include <windows.h>
#undef ERROR
#else
#include <stdint.h>
#endif

#include "timestamp.h"

#include <string>
#include <vector>
using namespace std;

#define NINJA_UNUSED_ARG(arg_name) (void)arg_name;

/// Log a fatal message and exit.
void Fatal(const char* msg, ...);

/// Log a warning message.
void Warning(const char* msg, ...);

/// Log an error message.
void Error(const char* msg, ...);

/// Canonicalize a path like "foo/../bar.h" into just "bar.h".
bool CanonicalizePath(string* path, string* err);

bool CanonicalizePath(char* path, int* len, string* err);

/// Create a directory (mode 0777 on Unix).
/// Portability abstraction.
int MakeDir(const string& path);

/// Read a file to a string.
/// Returns -errno and fills in \a err on error.
bool ReadFile(FILE* f, string* contents, string* err);

/// Read a file to a string.
/// Returns -errno and fills in \a err on error.
int ReadFile(const string& path, string* contents, string* err, bool binary = false);

/// Mark a file descriptor to not be inherited on exec()s.
void SetCloseOnExec(int fd);

/// Get the current time as relative to some epoch.
/// Epoch varies between platforms; only useful for measuring elapsed
/// time.
int64_t GetTimeMillis();

/// Given a misspelled string and a list of correct spellings, returns
/// the closest match or NULL if there is no close enough match.
const char* SpellcheckStringV(const string& text, const vector<const char*>& words);

/// Like SpellcheckStringV, but takes a NULL-terminated list.
const char* SpellcheckString(const string& text, ...);

/// Removes all Ansi escape codes (http://www.termsys.demon.co.uk/vtansi.htm).
string StripAnsiEscapeCodes(const string& in);

#ifdef _WIN32
TimeStamp FiletimeToTimestamp(const FILETIME& filetime);
#endif

/// @return the load average of the machine. A negative value is returned
/// on error.
double GetLoadAverage();

#ifdef _MSC_VER
#define snprintf _snprintf
#define fileno _fileno
#define unlink _unlink
#define chdir _chdir
<<<<<<< HEAD
#define strtoull stoull
typedef short int16_t;
typedef unsigned short uint16_t;
typedef unsigned long long uint64_t;
=======
#define strtoull _strtoui64
>>>>>>> de275b18
#endif

#ifdef _WIN32
/// Convert the value returned by GetLastError() into a string.
string GetLastErrorString();
#endif

#ifdef _WIN32
  #define DIR_SEP_S "\\"
  #define DIR_SEP_C '\\'
#else
  #define DIR_SEP_S "/"
  #define DIR_SEP_C '/'
#endif


#endif  // NINJA_UTIL_H_<|MERGE_RESOLUTION|>--- conflicted
+++ resolved
@@ -89,14 +89,7 @@
 #define fileno _fileno
 #define unlink _unlink
 #define chdir _chdir
-<<<<<<< HEAD
-#define strtoull stoull
-typedef short int16_t;
-typedef unsigned short uint16_t;
-typedef unsigned long long uint64_t;
-=======
 #define strtoull _strtoui64
->>>>>>> de275b18
 #endif
 
 #ifdef _WIN32
