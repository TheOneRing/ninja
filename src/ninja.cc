--- conflicted
+++ resolved
@@ -485,7 +485,6 @@
   }
 }
 
-<<<<<<< HEAD
 int ToolDepIndex(Globals* globals, int argc, char* argv[]) {
   globals->state->depdb_->DumpIndex();
   return 0;
@@ -496,7 +495,7 @@
     globals->state->depdb_->DumpDeps(argv[i]);
   }
   return 0;
-=======
+
 void ToolUrtle() {
   // RLE encoded.
   const char* urtle =
@@ -520,7 +519,6 @@
       count = 0;
     }
   }
->>>>>>> 77dfaee4
 }
 
 int RunTool(const string& tool, Globals* globals, int argc, char** argv) {
