// Copyright 2011 Google Inc. All Rights Reserved.
//
// Licensed under the Apache License, Version 2.0 (the "License");
// you may not use this file except in compliance with the License.
// You may obtain a copy of the License at
//
//     http://www.apache.org/licenses/LICENSE-2.0
//
// Unless required by applicable law or agreed to in writing, software
// distributed under the License is distributed on an "AS IS" BASIS,
// WITHOUT WARRANTIES OR CONDITIONS OF ANY KIND, either express or implied.
// See the License for the specific language governing permissions and
// limitations under the License.

#include "build_log.h"

#include <errno.h>
#include <stdlib.h>
#include <string.h>

#ifndef _WIN32
#include <unistd.h>
#endif

#include "build.h"
#include "graph.h"
#include "metrics.h"
#include "util.h"

// Implementation details:
// Each run's log appends to the log file.
// To load, we run through all log entries in series, throwing away
// older runs.
// Once the number of redundant entries exceeds a threshold, we write
// out a new file and replace the existing one with it.

namespace {

const char kFileSignature[] = "# ninja log v%d\n";
const int kCurrentVersion = 4;

}  // namespace

BuildLog::BuildLog()
  : log_file_(NULL), config_(NULL), needs_recompaction_(false) {}

BuildLog::~BuildLog() {
  Close();
}

bool BuildLog::OpenForWrite(const string& path, string* err) {
  if (config_ && config_->dry_run)
    return true;  // Do nothing, report success.

  if (needs_recompaction_) {
    Close();
    if (!Recompact(path, err))
      return false;
  }

  log_file_ = fopen(path.c_str(), "ab");
  if (!log_file_) {
    *err = strerror(errno);
    return false;
  }
  setvbuf(log_file_, NULL, _IOLBF, BUFSIZ);
  SetCloseOnExec(fileno(log_file_));

<<<<<<< HEAD
=======
  // Opening a file in append mode doesn't set the file pointer to the file's
  // end on Windows. Do that explicitly.
>>>>>>> 1607b168
  fseek(log_file_, 0, SEEK_END);

  if (ftell(log_file_) == 0) {
    if (fprintf(log_file_, kFileSignature, kCurrentVersion) < 0) {
      *err = strerror(errno);
      return false;
    }
  }

  return true;
}

void BuildLog::RecordCommand(Edge* edge, int start_time, int end_time,
                             TimeStamp restat_mtime) {
  string command = edge->EvaluateCommand(true);
  for (vector<Node*>::iterator out = edge->outputs_.begin();
       out != edge->outputs_.end(); ++out) {
    const string& path = (*out)->path();
    Log::iterator i = log_.find(path);
    LogEntry* log_entry;
    if (i != log_.end()) {
      log_entry = i->second;
    } else {
      log_entry = new LogEntry;
      log_entry->output = path;
      log_.insert(Log::value_type(log_entry->output, log_entry));
    }
    log_entry->command = command;
    log_entry->start_time = start_time;
    log_entry->end_time = end_time;
    log_entry->restat_mtime = restat_mtime;

    if (log_file_)
      WriteEntry(log_file_, *log_entry);
  }
}

void BuildLog::Close() {
  if (log_file_)
    fclose(log_file_);
  log_file_ = NULL;
}

class LineReader {
 public:
  explicit LineReader(FILE* file)
    : file_(file), buf_end_(buf_), line_start_(buf_), line_end_(NULL) {}

  // Reads a \n-terminated line from the file passed to the constructor.
  // On return, *line_start points to the beginning of the next line, and
  // *line_end points to the \n at the end of the line. If no newline is seen
  // in a fixed buffer size, *line_end is set to NULL. Returns false on EOF.
  bool ReadLine(char** line_start, char** line_end) {
    if (line_start_ >= buf_end_ || !line_end_) {
      // Buffer empty, refill.
      size_t size_read = fread(buf_, 1, sizeof(buf_), file_);
      if (!size_read)
        return false;
      line_start_ = buf_;
      buf_end_ = buf_ + size_read;
    } else {
      // Advance to next line in buffer.
      line_start_ = line_end_ + 1;
    }

    line_end_ = (char*)memchr(line_start_, '\n', buf_end_ - line_start_);
    if (!line_end_) {
      // No newline. Move rest of data to start of buffer, fill rest.
      size_t already_consumed = line_start_ - buf_;
      size_t size_rest = (buf_end_ - buf_) - already_consumed;
      memmove(buf_, line_start_, size_rest);

      size_t read = fread(buf_ + size_rest, 1, sizeof(buf_) - size_rest, file_);
      buf_end_ = buf_ + size_rest + read;
      line_start_ = buf_;
      line_end_ = (char*)memchr(line_start_, '\n', buf_end_ - line_start_);
    }

    *line_start = line_start_;
    *line_end = line_end_;
    return true;
  }

 private:
  FILE* file_;
  char buf_[256 << 10];
  char* buf_end_;  // Points one past the last valid byte in |buf_|.

  char* line_start_;
  // Points at the next \n in buf_ after line_start, or NULL.
  char* line_end_;
};

bool BuildLog::Load(const string& path, string* err) {
  METRIC_RECORD(".ninja_log load");
  FILE* file = fopen(path.c_str(), "r");
  if (!file) {
    if (errno == ENOENT)
      return true;
    *err = strerror(errno);
    return false;
  }

  int log_version = 0;
  int unique_entry_count = 0;
  int total_entry_count = 0;

  LineReader reader(file);
  char* line_start, *line_end;
  while (reader.ReadLine(&line_start, &line_end)) {
    if (!log_version) {
      log_version = 1;  // Assume by default.
      if (sscanf(line_start, kFileSignature, &log_version) > 0)
        continue;
    }

    // If no newline was found in this chunk, read the next.
    if (!line_end)
      continue;

    char field_separator = log_version >= 4 ? '\t' : ' ';

    char* start = line_start;
    char* end = (char*)memchr(start, field_separator, line_end - start);
    if (!end)
      continue;
    *end = 0;

    int start_time = 0, end_time = 0;
    TimeStamp restat_mtime = 0;

    start_time = atoi(start);
    start = end + 1;

    end = (char*)memchr(start, field_separator, line_end - start);
    if (!end)
      continue;
    *end = 0;
    end_time = atoi(start);
    start = end + 1;

    end = (char*)memchr(start, field_separator, line_end - start);
    if (!end)
      continue;
    *end = 0;
    restat_mtime = atol(start);
    start = end + 1;

    end = (char*)memchr(start, field_separator, line_end - start);
    if (!end)
      continue;
    string output = string(start, end - start);

    start = end + 1;
    end = line_end;

    LogEntry* entry;
    Log::iterator i = log_.find(output);
    if (i != log_.end()) {
      entry = i->second;
    } else {
      entry = new LogEntry;
      entry->output = output;
      log_.insert(Log::value_type(entry->output, entry));
      ++unique_entry_count;
    }
    ++total_entry_count;

    entry->start_time = start_time;
    entry->end_time = end_time;
    entry->restat_mtime = restat_mtime;
    entry->command = string(start, end - start);
  }

  // Decide whether it's time to rebuild the log:
  // - if we're upgrading versions
  // - if it's getting large
  int kMinCompactionEntryCount = 100;
  int kCompactionRatio = 3;
  if (log_version < kCurrentVersion) {
    needs_recompaction_ = true;
  } else if (total_entry_count > kMinCompactionEntryCount &&
             total_entry_count > unique_entry_count * kCompactionRatio) {
    needs_recompaction_ = true;
  }

  fclose(file);

  return true;
}

BuildLog::LogEntry* BuildLog::LookupByOutput(const string& path) {
  Log::iterator i = log_.find(path);
  if (i != log_.end())
    return i->second;
  return NULL;
}

void BuildLog::WriteEntry(FILE* f, const LogEntry& entry) {
  fprintf(f, "%d\t%d\t%ld\t%s\t%s\n",
          entry.start_time, entry.end_time, (long) entry.restat_mtime,
          entry.output.c_str(), entry.command.c_str());
}

bool BuildLog::Recompact(const string& path, string* err) {
  printf("Recompacting log...\n");

  string temp_path = path + ".recompact";
  FILE* f = fopen(temp_path.c_str(), "wb");
  if (!f) {
    *err = strerror(errno);
    return false;
  }

  if (fprintf(f, kFileSignature, kCurrentVersion) < 0) {
    *err = strerror(errno);
    fclose(f);
    return false;
  }

  for (Log::iterator i = log_.begin(); i != log_.end(); ++i) {
    WriteEntry(f, *i->second);
  }

  fclose(f);
  if (unlink(path.c_str()) < 0) {
    *err = strerror(errno);
    return false;
  }

  if (rename(temp_path.c_str(), path.c_str()) < 0) {
    *err = strerror(errno);
    return false;
  }

  return true;
}<|MERGE_RESOLUTION|>--- conflicted
+++ resolved
@@ -66,11 +66,8 @@
   setvbuf(log_file_, NULL, _IOLBF, BUFSIZ);
   SetCloseOnExec(fileno(log_file_));
 
-<<<<<<< HEAD
-=======
   // Opening a file in append mode doesn't set the file pointer to the file's
   // end on Windows. Do that explicitly.
->>>>>>> 1607b168
   fseek(log_file_, 0, SEEK_END);
 
   if (ftell(log_file_) == 0) {
